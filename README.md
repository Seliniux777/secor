# Pinterest Secor

[![Build Status](https://travis-ci.org/pinterest/secor.svg)](https://travis-ci.org/pinterest/secor)

Secor is a service persisting [Kafka] logs to [Amazon S3], [Google Cloud Storage] and [Openstack Swift].

## Key features ##
  - **strong consistency**: as long as [Kafka] is not dropping messages (e.g., due to aggressive cleanup policy) before Secor is able to read them, it is guaranteed that each message will be saved in exactly one [S3] file. This property is not compromised by the notorious temporal inconsistency of [S3] caused by the [eventual consistency] model,
  - **fault tolerance**: any component of Secor is allowed to crash at any given point without compromising data integrity,
  - **load distribution**: Secor may be distributed across multiple machines,
  - **horizontal scalability**: scaling the system out to handle more load is as easy as starting extra Secor processes. Reducing the resource footprint can be achieved by killing any of the running Secor processes. Neither ramping up nor down has any impact on data consistency,
  - **output partitioning**: Secor parses incoming messages and puts them under partitioned s3 paths to enable direct import into systems like [Hive]. day,hour,minute level partitions are supported by secor
  - **configurable upload policies**: commit points controlling when data is persisted in S3 are configured through size-based and time-based policies (e.g., upload data when local buffer reaches size of 100MB and at least once per hour),
  - **monitoring**: metrics tracking various performance properties are exposed through [Ostrich] and optionally exported to [OpenTSDB] / [statsD],
  - **customizability**: external log message parser may be loaded by updating the configuration,
  - **event transformation**: external message level transformation can be done by using customized class.
  - **Qubole interface**: Secor connects to [Qubole] to add finalized output partitions to Hive tables.

## Setup Guide

##### Get Secor code
```sh
git clone [git-repo-url] secor
cd secor
```

##### Customize configuration parameters
Edit `src/main/config/*.properties` files to specify parameters describing the environment. Those files contain comments describing the meaning of individual parameters.

##### Create and install jars
```sh
# By default this will install the "release" (Kafka 0.8 profile)
mvn package
mkdir ${SECOR_INSTALL_DIR} # directory to place Secor binaries in.
tar -zxvf target/secor-0.1-SNAPSHOT-bin.tar.gz -C ${SECOR_INSTALL_DIR}

# To use the Kafka 0.10 client you should use the kafka-0.10-dev profile
mvn -Pkafka-0.10-dev package
```

##### Run tests (optional)
```sh
cd ${SECOR_INSTALL_DIR}
./scripts/run_tests.sh
```

##### Run Secor
```sh
cd ${SECOR_INSTALL_DIR}
java -ea -Dsecor_group=secor_backup \
  -Dlog4j.configuration=log4j.prod.properties \
  -Dconfig=secor.prod.backup.properties \
  -cp secor-0.1-SNAPSHOT.jar:lib/* \
  com.pinterest.secor.main.ConsumerMain
```

## Output grouping

One of the convenience features of Secor is the ability to group messages and save them under common file prefixes. The partitioning is controlled by a message parser. Secor comes with the following parsers:

- **offset parser**: parser that groups messages based on offset ranges. E.g., messages with offsets in range 0 to 999 will end up under ```s3n://bucket/topic/offset=0/```, offsets 1000 to 2000 will go to ```s3n://bucket/topic/offset=1000/```. To use this parser, start Secor with properties file [secor.prod.backup.properties](src/main/config/secor.prod.backup.properties).

- **Thrift date parser**: parser that extracts timestamps from thrift messages and groups the output based on the date (at a day granularity). To keep things simple, this parser assumes that the timestamp is carried in the first field (id 1) of the thrift message schema by default. The field id can be changed by setting ```message.timestamp.id``` as long as the field is at the top level of the thrift object (i.e. it is not in a nested structure). The timestamp may be expressed either in seconds or milliseconds, or nanoseconds since the epoch. The output goes to date-partitioned paths (e.g., ```s3n://bucket/topic/dt=2014-05-01```, ```s3n://bucket/topic/dt=2014-05-02```). Date partitioning is particularly convenient if the output is to be consumed by ETL tools such as [Hive]. To use this parser, start Secor with properties file [secor.prod.partition.properties](src/main/config/secor.prod.partition.properties). Note the ```message.timestamp.name``` property has no effect on the thrift parsing, which is determined by the field id.

- **JSON date parser**: parser that extracts timestamps from JSON messages and groups the output based on the date, similar to the Thrift parser above. To use this parser, start Secor with properties file [secor.prod.partition.properties](src/main/config/secor.prod.partition.properties) and set `secor.message.parser.class=com.pinterest.secor.parser.JsonMessageParser`. You may override the field used to extract the timestamp by setting the "message.timestamp.name" property.

- **MessagePack date parser**: parser that extracts timestamps from MessagePack messages and groups the output based on the date, similar to the Thrift and JSON parser. To use this parser, set `secor.message.parser.class=com.pinterest.secor.parser.MessagePackParser`. Like the Thrift parser, the timestamp may be expressed either in seconds or milliseconds, or nanoseconds since the epoch and respects the "message.timestamp.name" property.

- **[Protocol Buffers]** date parser: parser that extracts timestamps from protobuf messages and groups the output based on the date, similar to the Thrift, JSON or MessagePack parser. To use this parser, set `secor.message.parser.class=com.pinterest.secor.parser.ProtobufMessageParser`. Like the Thrift parser, the timestamp may be expressed either in seconds or milliseconds, or nanoseconds since the epoch and respects the "message.timestamp.name" property.

- **Output grouping with Flexible partitions**: The default partitioning granularity for date, hours and minutes have prefix for convenient consumption for `Hive`. If you require different naming of partition with(out) prefix and other date, hour or minute format update the following properties in `secor.common.properties`

          partitioner.granularity.date.prefix=dt=
          partitioner.granularity.hour.prefix=hr=
          partitioner.granularity.minute.prefix=min=

          partitioner.granularity.date.format=yyyy-MM-dd
          partitioner.granularity.hour.format=HH
          partitioner.granularity.minute.format=mm
          

If none of the parsers available out-of-the-box is suitable for your use case, note that it is very easy to implement a custom parser. All you have to do is to extend [MessageParser](src/main/java/com/pinterest/secor/parser/MessageParser.java) and tell Secor to use your parser by setting ```secor.message.parser.class``` in the properties file.


## Output File Formats

Currently secor supports the following output formats

- **Sequence Files**: Flat file containing binary key value pairs. To use this format, set `secor.file.reader.writer.factory=com.pinterest.secor.io.impl.SequenceFileReaderWriterFactory` option.

- **Delimited Text Files**: A new line delimited raw text file. To use this format, set `secor.file.reader.writer.factory=com.pinterest.secor.io.impl.DelimitedTextFileReaderWriterFactory` option.

- **ORC Files**: Optimized row columnar format. To use this format, set 
`secor.file.reader.writer.factory=com.pinterest.secor.io.impl.JsonORCFileReaderWriterFactory` option. Additionally, ORC schema must be specified per topic like this `secor.orc.message.schema.<topic>=<orc schema>`. If all Kafka topics receive same format data then this option can be used `secor.orc.message.schema.*=<orc schema>`. User can implement custom ORC schema provider by implementing ORCScehmaProvider interface and the new provider class should be specified using option `secor.orc.schema.provider=<orc schema provider class name>`. By default this property is DefaultORCSchemaProvider.

- **[Parquet] Files (for Protobuf messages)**: Columnar storage format. To use this output format, set `secor.file.reader.writer.factory=com.pinterest.secor.io.impl.ProtobufParquetFileReaderWriterFactory` option. In addition, Protobuf message class per Kafka topic must be defined using option `secor.protobuf.message.class.<topic>=<protobuf class name>`. If all Kafka topics transfer the same protobuf message type, set `secor.protobuf.message.class.*=<protobuf class name>`.

- **[Parquet] Files (for Thrift messages)**: Columnar storage format. To use this output format, set `secor.file.reader.writer.factory=com.pinterest.secor.io.impl.ThriftParquetFileReaderWriterFactory` option. In addition, thrift message class per Kafka topic must be defined using option `secor.thrift.message.class.<topic>=<thrift class name>`. If all Kafka topics transfer the same thrift message type, set `secor.thrift.message.class.*=<thrift class name>`. It is asumed all messages use the same thrift protocol. Thrift protocol is set in `secor.thrift.protocol.class`.

- **Gzip upload format**:  To enable compression on uploaded files to the cloud, in `secor.common.properties` set `secor.compression.codec` to a valid compression codec implementing  `org.apache.hadoop.io.compress.CompressionCodec` interface, such as `org.apache.hadoop.io.compress.GzipCodec`.


## Tools
Secor comes with a number of tools implementing interactions with the environment.

##### Log file printer
Log file printer displays the content of a log file.

```sh
java -ea -Dlog4j.configuration=log4j.prod.properties -Dconfig=secor.prod.backup.properties -cp "secor-0.1-SNAPSHOT.jar:lib/*" com.pinterest.secor.main.LogFilePrinterMain -f s3n://bucket/path
```

##### Log file verifier
Log file verifier checks the consistency of log files.

```sh
java -ea -Dlog4j.configuration=log4j.prod.properties -Dconfig=secor.prod.backup.properties -cp "secor-0.1-SNAPSHOT.jar:lib/*" com.pinterest.secor.main.LogFileVerifierMain -t topic -q
```

##### Partition finalizer
Topic finalizer writes _SUCCESS files to date partitions that very likely won't be receiving any new messages and (optionally) adds the corresponding dates to [Hive] through [Qubole] API.

```sh
java -ea -Dlog4j.configuration=log4j.prod.properties -Dconfig=secor.prod.backup.properties -cp "secor-0.1-SNAPSHOT.jar:lib/*" com.pinterest.secor.main.PartitionFinalizerMain
```

##### Progress monitor
Progress monitor exports offset consumption lags per topic partition to [OpenTSDB] / [statsD]. Lags track how far Secor is behind the producers.

```sh
java -ea -Dlog4j.configuration=log4j.prod.properties -Dconfig=secor.prod.backup.properties -cp "secor-0.1-SNAPSHOT.jar:lib/*" com.pinterest.secor.main.ProgressMonitorMain
```

Set `monitoring.interval.seconds` to a value larger than 0 to run in a loop, exporting stats every `monitoring.interval.seconds` seconds.


## Detailed design

Design details are available in [DESIGN.md](DESIGN.md).

## License

Secor is distributed under [Apache License, Version 2.0](http://www.apache.org/licenses/LICENSE-2.0.html).

## Maintainers
  * [Pawel Garbacki](https://github.com/pgarbacki)
  * [Henry Cai](https://github.com/HenryCaiHaiying)

## Contributors
  * [Andy Kramolisch](https://github.com/andykram)
  * [Brenden Matthews](https://github.com/brndnmtthws)
  * [Lucas Zago](https://github.com/zago)
  * [James Green](https://github.com/jfgreen)
  * [Praveen Murugesan](https://github.com/lefthandmagic)
  * [Zack Dever](https://github.com/zackdever)
  * [Leo Woessner](https://github.com/estezz)
  * [Jerome Gagnon](https://github.com/jgagnon1)
  * [Taichi Nakashima](https://github.com/tcnksm)
<<<<<<< HEAD
  * [Lovenish Goyal] (https://github.com/lovenishgoyal)
  * [Ahsan Nabi Dar] (https://github.com/ahsandar)
  * [Ashish Kumar] (https://github.com/ashubhumca)
=======
  * [Lovenish Goyal](https://github.com/lovenishgoyal)
  * [Ahsan Nabi Dar](https://github.com/ahsandar)
>>>>>>> 046712ed

## Companies who use Secor

  * [Airbnb](https://www.airbnb.com)
  * [Pinterest](https://www.pinterest.com)
  * [Strava](https://www.strava.com)
  * [TiVo](https://www.tivo.com)
  * [Yelp](http://www.yelp.com)
  * [Credit Karma](https://www.creditkarma.com)
  * [VarageSale](http://www.varagesale.com)
  * [Skyscanner](http://www.skyscanner.net)
  * [Nextperf](http://www.nextperf.com)
  * [Zalando](http://www.zalando.com)
  * [Rakuten](http://techblog.rakuten.co.jp/)
  * [Appsflyer](https://www.appsflyer.com)
  * [Wego](https://www.wego.com)

## Help

If you have any questions or comments, you can reach us at [secor-users@googlegroups.com](https://groups.google.com/forum/#!forum/secor-users)

[Kafka]:http://kafka.apache.org/
[Amazon S3]:http://aws.amazon.com/s3/
[S3]:http://aws.amazon.com/s3/
[Google Cloud Storage]:https://cloud.google.com/storage/
[eventual consistency]:http://docs.aws.amazon.com/AmazonS3/latest/dev/Introduction.html#ConsistencyMode
[Hive]:http://hive.apache.org/
[Ostrich]: https://github.com/twitter/ostrich
[OpenTSDB]: http://opentsdb.net/
[Qubole]: http://www.qubole.com/
[statsD]: https://github.com/etsy/statsd/
[Openstack Swift]: http://swift.openstack.org
[Protocol Buffers]: https://developers.google.com/protocol-buffers/
[Parquet]: https://parquet.apache.org/<|MERGE_RESOLUTION|>--- conflicted
+++ resolved
@@ -90,8 +90,7 @@
 
 - **Delimited Text Files**: A new line delimited raw text file. To use this format, set `secor.file.reader.writer.factory=com.pinterest.secor.io.impl.DelimitedTextFileReaderWriterFactory` option.
 
-- **ORC Files**: Optimized row columnar format. To use this format, set 
-`secor.file.reader.writer.factory=com.pinterest.secor.io.impl.JsonORCFileReaderWriterFactory` option. Additionally, ORC schema must be specified per topic like this `secor.orc.message.schema.<topic>=<orc schema>`. If all Kafka topics receive same format data then this option can be used `secor.orc.message.schema.*=<orc schema>`. User can implement custom ORC schema provider by implementing ORCScehmaProvider interface and the new provider class should be specified using option `secor.orc.schema.provider=<orc schema provider class name>`. By default this property is DefaultORCSchemaProvider.
+- **ORC Files**: Optimized row columnar format. To use this format, set `secor.file.reader.writer.factory=com.pinterest.secor.io.impl.JsonORCFileReaderWriterFactory` option. Additionally, ORC schema must be specified per topic like this `secor.orc.message.schema.<topic>=<orc schema>`. If all Kafka topics receive same format data then this option can be used `secor.orc.message.schema.*=<orc schema>`. User can implement custom ORC schema provider by implementing ORCScehmaProvider interface and the new provider class should be specified using option `secor.orc.schema.provider=<orc schema provider class name>`. By default this property is DefaultORCSchemaProvider.
 
 - **[Parquet] Files (for Protobuf messages)**: Columnar storage format. To use this output format, set `secor.file.reader.writer.factory=com.pinterest.secor.io.impl.ProtobufParquetFileReaderWriterFactory` option. In addition, Protobuf message class per Kafka topic must be defined using option `secor.protobuf.message.class.<topic>=<protobuf class name>`. If all Kafka topics transfer the same protobuf message type, set `secor.protobuf.message.class.*=<protobuf class name>`.
 
@@ -156,14 +155,10 @@
   * [Leo Woessner](https://github.com/estezz)
   * [Jerome Gagnon](https://github.com/jgagnon1)
   * [Taichi Nakashima](https://github.com/tcnksm)
-<<<<<<< HEAD
-  * [Lovenish Goyal] (https://github.com/lovenishgoyal)
-  * [Ahsan Nabi Dar] (https://github.com/ahsandar)
-  * [Ashish Kumar] (https://github.com/ashubhumca)
-=======
   * [Lovenish Goyal](https://github.com/lovenishgoyal)
   * [Ahsan Nabi Dar](https://github.com/ahsandar)
->>>>>>> 046712ed
+  * [Ashish Kumar](https://github.com/ashubhumca)
+
 
 ## Companies who use Secor
 
