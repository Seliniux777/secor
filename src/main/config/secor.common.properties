# Licensed to the Apache Software Foundation (ASF) under one or more
# contributor license agreements.  See the NOTICE file distributed with
# this work for additional information regarding copyright ownership.
# The ASF licenses this file to You under the Apache License, Version 2.0
# (the "License"); you may not use this file except in compliance with
# the License.  You may obtain a copy of the License at
#
#    http://www.apache.org/licenses/LICENSE-2.0
#
# Unless required by applicable law or agreed to in writing, software
# distributed under the License is distributed on an "AS IS" BASIS,
# WITHOUT WARRANTIES OR CONDITIONS OF ANY KIND, either express or implied.
# See the License for the specific language governing permissions and
# limitations under the License.

############
# MUST SET #
############

# Regular expression matching names of consumed topics.
secor.kafka.topic_filter=.*
secor.kafka.topic_blacklist=

# Choose what to fill according to the service you are using
# in the choice option you can fill S3, GS, Swift or Azure
cloud.service=S3

# AWS authentication credentials.
# Leave empty if using IAM role-based authentication with s3a filesystem.
aws.access.key=
aws.secret.key=
aws.role=

# Optional Proxy Setting. Set to true to enable proxy
# Only applicable to S3UploadManager
aws.proxy.isEnabled=false
aws.proxy.http.host=
aws.proxy.http.port=

################
# END MUST SET #
################


# AWS region or endpoint. region should be a known region name (eg.
# us-east-1). endpoint should be a known S3 endpoint url. If neither
# are specified, then the default region (us-east-1) is used. If both
# are specified then endpoint is used.
#
# Only apply if the the S3UploadManager is used - see
# secor.upload.manager.class.
#
# http://docs.aws.amazon.com/general/latest/gr/rande.html#s3_region
aws.region=
aws.endpoint=

###########################
# START AWS S3 ENCRYPTION #
###########################

# AWS specify type of server-side encryption, if any
# set to S3 to enable S3-managed encryption
# set to KMS to enable AWS KMS-managed encryption (see aws.sse.kms.key)
# set to customer to enable customer-managed encryption (see aws.sse.customer.key)
# set empty to disable encryption
aws.sse.type=

# Key to use for S3 server-side encryption, base64-encoded
# Note: requires aws.sse.type to be set to customer to be used
aws.sse.customer.key=

# KMS Key to use for S3 server-side encryption, base64-encoded
# Leave empty to use default generated key
# Note: requires aws.sse.type to be set to  KMS to be used
aws.sse.kms.key=

#########################
# END AWS S3 ENCRYPTION #
#########################

# Hadoop filesystem to use. Choices are s3n or s3a.
# See https://wiki.apache.org/hadoop/AmazonS3 for details.
secor.s3.filesystem=s3n

# Swift config, MUST configure if cloud.service=Swift

# Swift Login Details:
swift.use.get.auth=true
swift.auth.url=
swift.tenant=
swift.username=
swift.port=8080
swift.public=true

# only needed if "swift.use.get.auth" = false
swift.password=

# only needed if "swift.use.get.auth" = true
swift.api.key=

# GS config, MUST configure if gcloud.service=GS

# Name of the Google cloud storage bucket where log files are stored.
secor.gs.bucket=secor_gs

# Google cloud storage path where files are stored within the bucket.
secor.gs.path=data

# Use direct uploads
# WARNING: disables resumable uploads, files are uploaded in a single request
# This may help prevent IOException: insufficient data written,
# see https://github.com/pinterest/secor/issues/177
# https://cloud.google.com/storage/docs/json_api/v1/how-tos/upload
secor.gs.upload.direct=false

# Application credentials configuration file
# https://developers.google.com/identity/protocols/application-default-credentials
# It can be empty when secor running in Google Cloud VMs with proper scopes
secor.gs.credentials.path=

# Zookeeper config.
zookeeper.session.timeout.ms=3000
zookeeper.sync.time.ms=200

# Zookeeper path (chroot) under which secor data will be placed.
secor.zookeeper.path=/

# Impacts how frequently the upload logic is triggered if no messages are delivered.
kafka.consumer.timeout.ms=10000

# Choose between range and roundrobin partition assignment strategy for kafka 
# high level consumers. Check PartitionAssignor.scala in kafa 821 module for 
# the differences between the two.  
# In kafka 811, only range strategy is supported.
kafka.partition.assignment.strategy=range

# Max number of retries during rebalance.
kafka.rebalance.max.retries=

# Rebalance backoff.
kafka.rebalance.backoff.ms=

# Kafka consumer receive buffer size (socket.receive.buffer.bytes)
kafka.socket.receive.buffer.bytes=

# Kafka fetch max size (fetch.message.max.bytes)
kafka.fetch.message.max.bytes=

# Kafka fetch min bytes (fetch.fetch.min.bytes)
kafka.fetch.min.bytes=

# Kafka fetch max wait ms (fetch.max.wait.ms)
kafka.fetch.wait.max.ms=

# Port of the broker serving topic partition metadata.
kafka.seed.broker.port=9092

# Zookeeper path at which kafka is registered. In Zookeeper parlance, this is referred
# to as the chroot.
kafka.zookeeper.path=/

# Store offset in zookeeper and kafka consumer topic.
# Only used if kafka.offsets.storage is set to "kafka"
# http://kafka.apache.org/documentation.html#oldconsumerconfigs
# Possible values: true or false
kafka.dual.commit.enabled=true

# Storage offset.
# Possible values: "zookeeper" to read offset from zookeeper or "kafka" to read offset from kafka consumer topic
kafka.offsets.storage=zookeeper

# Secor generation is a version that should be incremented during non-backwards-compatible
# Secor releases. Generation number is one of the components of generated log file names.
# Generation number makes sure that outputs of different Secor versions are isolated.
secor.generation=1

# Number of consumer threads per Secor process.
secor.consumer.threads=7

# Consumption rate limit enforced at the process level (not a consumer-thread level).
secor.messages.per.second=10000

# Used by the "backup" consumer group only.
# Number of continuous message offsets that constitute a single offset= partition on s3.
# Example:
#   if set to 10,
#     messages with offsets 0 to 9 will be written to s3 path s3n://.../offset=0/...
#     messages with offsets 10 to 19 will be written to s3 path s3n://.../offset=10/...
#     ...
secor.offsets.per.partition=10000000

# How long does it take for secor to forget a topic partition. Applies to stats generation only.
secor.topic_partition.forget.seconds=600

# Setting the partitioner to use hourly partition
# By default, the partitioner will do daily partition, so the data will be 
# written into 
#       s3n://.../topic/dt=2015-07-07/
# If this parameter is set to true, the data will be written into
#       s3n://.../topic/dt=2015-07-07/hr=02
# The hour folder ranges from 00 to 23
# partitioner.granularity.hour=true
# partitioner.granularity.minute=true
# how many seconds should the finalizer wait to finalize a partition
partitioner.finalizer.delay.seconds=3600

# During partition finalization, the finalizer will start from the last
# time partition (e.g. dt=2015-07-17) and traverse backwards for n 
# partition periods (e.g. dt=2015-07-16, dt=2015-07-15 ...)
# This parameter controls how many partition periods to traverse back
# The default is 10
# secor.finalizer.lookback.periods=10

# If greater than 0, upon startup Secor will clean up directories and files under secor.local.path
# that are older than this value.
secor.local.log.delete.age.hours=-1

# Secor comes with a tool that adds Hive partitions for finalized topics. Currently, we support
# only Hive clusters accessible through Qubole. The token gives access to the Qubole API.
# It is available at https://api.qubole.com/users/edit
qubole.api.token=

# hive tables are generally named after the topics. For instance if the topic 
# is request_log the hive table is also called request_log. If you want this 
# to be pinlog_request_log you can set this config to "pinlog_". This affects 
# all topics.
hive.table.prefix=

# You can also name your hive table directly if your hive table doesn't 
# follow the pattern of <hive.table.prefix><kafka topic>
# E.g.  hive.table.name.topic1=table1 to indicate that hive table for 
# kafka topic <topic1> will be named <table1>

# Secor can export stats such as consumption lag (in seconds and offsets) per topic partition.
# Leave empty to disable this functionality.
tsdb.hostport=

# Regex of topics that are not exported to TSDB.
monitoring.blacklist.topics=

# Prefix of exported statss.
monitoring.prefix=secor

# Secor can export stats to statsd such as consumption lag (in seconds and offsets) per topic partition.
# Leave empty to disable this functionality.
statsd.hostport=

# Name of field that contains timestamp for JSON, MessagePack, or Thrift message parser. (1405970352123)
message.timestamp.name=timestamp

# Separator for defining message.timestamp.name in a nested structure. E.g. 
# {"meta_data": {"created": "1405911096123", "last_modified": "1405912096123"}, "data": "test"}
# message.timestamp.name=meta_data.created
# message.timestamp.name.separator=.
message.timestamp.name.separator=

# Field ID of the field that contains timestamp for Thrift message parser.
# N.B. setting this past 1 will come with a performance penalty
message.timestamp.id=1

# Data type of the timestamp field for thrift message parser.
# Supports i64 and i32.
message.timestamp.type=i64

# Name of field that contains a timestamp, as a date Format, for JSON. (2014-08-07, Jul 23 02:16:57 2005, etc...)
# Should be used when there is no timestamp in a Long format. Also ignore time zones.
message.timestamp.input.pattern=

# whether timestamp field is required, it should always be required.  But
# for historical reason, we didn't enforce this check, there might exist some
# installations with messages missing timestamp field
message.timestamp.required=true

# To enable compression, set this to a valid compression codec implementing 
# org.apache.hadoop.io.compress.CompressionCodec interface, such as 
# 'org.apache.hadoop.io.compress.GzipCodec'.
secor.compression.codec=

# To set a custom file extension set this to a valid file suffix, such as
# '.gz', '.part', etc.
secor.file.extension=

# The secor file reader/writer used to read/write the data, by default we write sequence files
secor.file.reader.writer.factory=com.pinterest.secor.io.impl.SequenceFileReaderWriterFactory

# Max message size in bytes to retrieve via KafkaClient. This is used by ProgressMonitor and PartitionFinalizer.
# This should be set large enough to accept the max message size configured in your kafka broker
# Default is 0.1 MB
secor.max.message.size.bytes=100000

# Class that will manage uploads. Default is to use the hadoop
# interface to S3.
secor.upload.manager.class=com.pinterest.secor.uploader.HadoopS3UploadManager

#Set below property to your timezone, and partitions in s3 will be created as per timezone provided
secor.parser.timezone=UTC

# Transformer class that transform message accordingly.  
secor.message.transformer.class=com.pinterest.secor.transformer.IdentityMessageTransformer

# Set below property to true if you want to have the md5hash appended to your s3 path.
# This helps for better partitioning of the data on s3. Which gives better performance while reading and writing on s3
secor.s3.prefix.md5hash=false

# After the given date, secor will upload files to the supplied s3 alternative path
secor.s3.alter.path.date=

# An alternative S3 path for secor to upload files to
secor.s3.alternative.path=

<<<<<<< HEAD
# If enabled, add calls will be made to qubole, otherwise, skip qubole call for finalization
secor.enable.qubole=true

# Timeout value for qubole calls
secor.qubole.timeout.ms=300000
=======
# Topics to upload at a fixed minute mark
secor.kafka.upload_at_minute_mark.topic_filter=

# What the minute mark is. This isn't triggered unless the topic name matches
secor.upload.minute_mark=0
>>>>>>> f2b18258
<|MERGE_RESOLUTION|>--- conflicted
+++ resolved
@@ -308,16 +308,14 @@
 # An alternative S3 path for secor to upload files to
 secor.s3.alternative.path=
 
-<<<<<<< HEAD
 # If enabled, add calls will be made to qubole, otherwise, skip qubole call for finalization
 secor.enable.qubole=true
 
 # Timeout value for qubole calls
 secor.qubole.timeout.ms=300000
-=======
+
 # Topics to upload at a fixed minute mark
 secor.kafka.upload_at_minute_mark.topic_filter=
 
 # What the minute mark is. This isn't triggered unless the topic name matches
-secor.upload.minute_mark=0
->>>>>>> f2b18258
+secor.upload.minute_mark=0