#!/usr/bin/env bash

# Licensed to the Apache Software Foundation (ASF) under one or more
# contributor license agreements.  See the NOTICE file distributed with
# this work for additional information regarding copyright ownership.
# The ASF licenses this file to You under the Apache License, Version 2.0
# (the "License"); you may not use this file except in compliance with
# the License.  You may obtain a copy of the License at
#
#    http://www.apache.org/licenses/LICENSE-2.0
#
# Unless required by applicable law or agreed to in writing, software
# distributed under the License is distributed on an "AS IS" BASIS,
# WITHOUT WARRANTIES OR CONDITIONS OF ANY KIND, either express or implied.
# See the License for the specific language governing permissions and
# limitations under the License.

# End-to-end test exercising the entire stack on the local machine.  The test starts a Zookeeper,
# a Kafka broker, and Secor on local host.  It then creates a topic and publishes a few messages.
# Secor is given some time to consume them.  After that time expires, servers are shut down and
# the output files are verified.
#
# To run the test:
#     cd ${OPTIMUS}/secor
#     mvn package
#     mkdir /tmp/test
#     cd /tmp/test
#     tar -zxvf ~/git/optimus/secor/target/secor-0.1-SNAPSHOT-bin.tar.gz
#     # copy Hadoop native libs to lib/, or change HADOOP_NATIVE_LIB_PATH to point to them
#     ./scripts/run_tests.sh
#
# Test logs are available in /tmp/secor_dev/logs/  The output files are in
# s3://pinterest-dev/secor_dev

# Author: Pawel Garbacki (pawel@pinterest.com)

PARENT_DIR=/tmp/secor_dev
LOGS_DIR=${PARENT_DIR}/logs
BUCKET=${SECOR_BUCKET:-test-bucket}
S3_LOGS_DIR=s3://${BUCKET}/secor_dev
MESSAGES=100
MESSAGE_TYPE=binary
# For the compression tests to work, set this to the path of the Hadoop native libs.
HADOOP_NATIVE_LIB_PATH=lib
# by default additional opts is empty
ADDITIONAL_OPTS=

# various reader writer options to be used for testing
# note associate array needs bash v4 support
#
declare -A READER_WRITERS
READER_WRITERS[json]=com.pinterest.secor.io.impl.DelimitedTextFileReaderWriterFactory
READER_WRITERS[binary]=com.pinterest.secor.io.impl.SequenceFileReaderWriterFactory

# The minimum wait time is one minute plus delta.  Secor is configured to upload files older than
# one minute and we need to make sure that everything ends up on s3 before starting verification.
WAIT_TIME=${SECOR_WAIT_TIME:-30}
BASE_DIR=$(dirname $0)
CONF_DIR=${BASE_DIR}/..

source ${BASE_DIR}/run_common.sh

run_command() {
    echo "running $@"
    eval "$@"
}

check_for_native_libs() {
    files=($(find "${HADOOP_NATIVE_LIB_PATH}" -maxdepth 1 -name "*.so" 2> /dev/null))
    if [ ${#files[@]} -eq 0 ]; then
        echo "Couldn't find Hadoop native libraries, skipping compressed binary tests"
        SKIP_COMPRESSED_BINARY="true"
    fi
}

recreate_dirs() {
    run_command "rm -r -f ${PARENT_DIR}"
    if [ -n "${SECOR_LOCAL_S3}" ]; then
<<<<<<< HEAD
        run_command "s3cmd -c ${CONF_DIR}/test.s3cfg ls -r ${S3_LOGS_DIR} | awk '{ print \$4 }' | xargs -L 1 s3cmd -c ${CONF_DIR}/test.s3cfg del"
        run_command "s3cmd -c ${CONF_DIR}/test.s3cfg ls -r ${S3_LOGS_DIR}"
=======
        run_command "s3cmd -c ${CONF_DIR}/test.s3cfg ls ${S3_LOGS_DIR} | awk '{ print \$4 }' | xargs -L 1 s3cmd -c ${CONF_DIR}/test.s3cfg del"
>>>>>>> d7679c60
    else
        run_command "s3cmd del --recursive ${S3_LOGS_DIR}"
        run_command "s3cmd ls -r ${S3_LOGS_DIR}"
    fi
    # create logs directory
    if [ ! -d ${LOGS_DIR} ]; then
        run_command "mkdir -p ${LOGS_DIR}"
    fi
}

start_s3() {
    if [ -n "${SECOR_LOCAL_S3}" ]; then
        if command -v fakes3 > /dev/null 2>&1; then
            run_command "fakes3 --root=/tmp/fakes3 --port=5000 --hostname=localhost > /tmp/fakes3.log 2>&1 &"
            sleep 10
            run_command "s3cmd -c ${CONF_DIR}/test.s3cfg mb s3://${BUCKET}"
        else
            echo "Couldn't find FakeS3 binary, please install it using `gem install fakes3`"
        fi
    fi
}

stop_s3() {
    if [ -n "${SECOR_LOCAL_S3}" ]; then
<<<<<<< HEAD
        run_command "pkill -f 'fakes3' || true"
=======
        run_command "pkill -9 'fakes3' > /dev/null 2>&1 || true"
>>>>>>> d7679c60
        run_command "rm -r -f /tmp/fakes3"
    fi
}

start_zookeeper() {
    run_command "${BASE_DIR}/run_kafka_class.sh \
        org.apache.zookeeper.server.quorum.QuorumPeerMain ${CONF_DIR}/zookeeper.test.properties > \
        ${LOGS_DIR}/zookeeper.log 2>&1 &"
}

stop_zookeeper() {
    run_command "pkill -f 'org.apache.zookeeper.server.quorum.QuorumPeerMain' || true"
}

start_kafka_server () {
    run_command "${BASE_DIR}/run_kafka_class.sh kafka.Kafka ${CONF_DIR}/kafka.test.properties > \
        ${LOGS_DIR}/kafka_server.log 2>&1 &"
}

stop_kafka_server() {
    run_command "pkill -f 'kafka.Kafka' || true"
}

start_secor() {
    run_command "${JAVA} -server -ea -Dlog4j.configuration=log4j.dev.properties \
        -Dconfig=secor.test.backup.properties ${ADDITIONAL_OPTS} -cp $CLASSPATH \
        com.pinterest.secor.main.ConsumerMain > ${LOGS_DIR}/secor_backup.log 2>&1 &"
    if [ "${MESSAGE_TYPE}" = "binary" ]; then
       run_command "${JAVA} -server -ea -Dlog4j.configuration=log4j.dev.properties \
           -Dconfig=secor.test.partition.properties ${ADDITIONAL_OPTS} -cp $CLASSPATH \
           com.pinterest.secor.main.ConsumerMain > ${LOGS_DIR}/secor_partition.log 2>&1 &"
    fi
}

stop_secor() {
    run_command "pkill -f 'com.pinterest.secor.main.ConsumerMain' || true"
}

run_finalizer() {
    run_command "${JAVA} -server -ea -Dlog4j.configuration=log4j.dev.properties \
        -Dconfig=secor.test.partition.properties ${ADDITIONAL_OPTS} -cp $CLASSPATH \
        com.pinterest.secor.main.PartitionFinalizerMain > ${LOGS_DIR}/finalizer.log 2>&1 "

    EXIT_CODE=$?
    if [ ${EXIT_CODE} -ne 0 ]; then
        echo -e "\e[1;41;97mFinalizer FAILED\e[0m"
        echo "See log ${LOGS_DIR}/finalizer.log for more details"
        exit ${EXIT_CODE}
    fi
}

create_topic() {
    run_command "${BASE_DIR}/run_kafka_class.sh kafka.admin.TopicCommand --create --zookeeper \
        localhost:2181 --replication-factor 1 --partitions 2 --topic test > \
        ${LOGS_DIR}/create_topic.log 2>&1"
}

# post messages
# $1 number of messages
# $2 timeshift in seconds
post_messages() {
    run_command "${JAVA} -server -ea -Dlog4j.configuration=log4j.dev.properties \
        -Dconfig=secor.test.backup.properties -cp ${CLASSPATH} \
        com.pinterest.secor.main.TestLogMessageProducerMain -t test -m $1 -p 1 -type ${MESSAGE_TYPE} -timeshift $2 > \
        ${LOGS_DIR}/test_log_message_producer.log 2>&1"
}

# verify the messages
# $1: number of messages
# $2: number of _SUCCESS files
verify() {
    echo "Verifying $1 $2"

    RUNMODE_0="backup"
    if [ "${MESSAGE_TYPE}" = "binary" ]; then
      RUNMODE_1="partition"
    else
       RUNMODE_1="backup"
    fi
    for RUNMODE in ${RUNMODE_0} ${RUNMODE_1}; do
      run_command "${JAVA} -server -ea -Dlog4j.configuration=log4j.dev.properties \
          -Dconfig=secor.test.${RUNMODE}.properties ${ADDITIONAL_OPTS} -cp ${CLASSPATH} \
          com.pinterest.secor.main.LogFileVerifierMain -t test -m $1 -q > \
          ${LOGS_DIR}/log_verifier_${RUNMODE}.log 2>&1"
      VERIFICATION_EXIT_CODE=$?
      if [ ${VERIFICATION_EXIT_CODE} -ne 0 ]; then
        echo -e "\e[1;41;97mVerification FAILED\e[0m"
        echo "See log ${LOGS_DIR}/log_verifier_${RUNMODE}.log for more details"
        tail -n 50 ${LOGS_DIR}/log_verifier_${RUNMODE}.log
        exit ${VERIFICATION_EXIT_CODE}
      fi

      # Verify SUCCESS file
      if [ -n "${SECOR_LOCAL_S3}" ]; then
          run_command "s3cmd ls -c ${CONF_DIR}/test.s3cfg -r ${S3_LOGS_DIR} | grep _SUCCESS | wc -l > /tmp/secor_tests_output.txt"
      else
          run_command "s3cmd ls -r ${S3_LOGS_DIR} | grep _SUCCESS | wc -l > /tmp/secor_tests_output.txt"
      fi
      count=$(</tmp/secor_tests_output.txt)
      count="${count//[[:space:]]/}"
      echo "Success file count: $count"
      if [ "$count" != "$2" ]; then
        echo -e "\e[1;41;97m_SUCCESS files not as expected: $2 \e[0m"
        exit 1
      fi
    done
}

set_offsets_in_zookeeper() {
    for group in secor_backup secor_partition; do
        for partition in 0 1; do
            cat <<EOF | run_command "${BASE_DIR}/run_zookeeper_command.sh localhost:2181 > ${LOGS_DIR}/run_zookeeper_command.log 2>&1"
create /consumers ''
create /consumers/${group} ''
create /consumers/${group}/offsets ''
create /consumers/${group}/offsets/test ''
create /consumers/${group}/offsets/test/${partition} $1
quit
EOF
        done
    done
}

stop_all() {
    stop_secor
    sleep 1
    stop_kafka_server
    sleep 1
    stop_zookeeper
    sleep 1
}

initialize() {
    # Just in case.
    stop_all
    recreate_dirs

    start_zookeeper
    sleep 3
    start_kafka_server
    sleep 3
    create_topic
    sleep 3
}

# Post some messages and verify that they are correctly processed.
post_and_verify_test() {
    echo "********************************************************"
    echo "running post_and_verify_test"
    initialize

    start_secor
    sleep 3
    post_messages ${MESSAGES} 0
    echo "Waiting ${WAIT_TIME} sec for Secor to upload logs to s3"
    sleep ${WAIT_TIME}
    verify ${MESSAGES} 0

    stop_all
    echo -e "\e[1;42;97mpost_and_verify_test succeeded\e[0m"
}

# Post some messages and run the finalizer, count # of messages and success file
# $1: hr or dt, decides whether it's hourly or daily folder finalization
post_and_finalizer_verify_test() {
    echo "********************************************************"
    date=$(date -u +'%Y-%m-%d %H:%M:%S')
    read Y M D h m s <<< ${date//[-: ]/ }
    if [ $m -ge 55 ]; then
        # we have to know the number of hr/dt folders to be created
        echo "It's too close to the hour mark: $m, skip the test"
        return
    fi
    if [ $h -le 1 ]; then
        # This will make the timeshift pass the day boundary
        echo "It's too close to the day mark: $h, skip the test"
        return
    fi

    HOUR_TIMESHIFT=$((3600+3600))
    DAY_TIMESHIFT=$((86400+3600))

    OLD_ADDITIONAL_OPTS=${ADDITIONAL_OPTS}

    if [ $1 = "hr" ]; then
        ADDITIONAL_OPTS="${ADDITIONAL_OPTS} -Dmessage.timestamp.using.hour=true -Dfinalizer.lookback.periods=30"
        # should be 2 success files for hr folder, 1 for dt folder
        FILES=3
    else
        # should be 1 success files for dt folder
        FILES=1
    fi
    echo "Expected success file: $FILES"

    echo "running post_and_finalizer_verify_test $1"
    initialize

    start_secor
    sleep 3
    
    # post some messages for yesterday
    post_messages ${MESSAGES} ${DAY_TIMESHIFT}
    # post some messages for last hour
    post_messages ${MESSAGES} ${HOUR_TIMESHIFT}
    # post some current messages
    post_messages ${MESSAGES} 0

    echo "Waiting ${WAIT_TIME} sec for Secor to upload logs to s3"
    sleep ${WAIT_TIME}

    echo "start finalizer"
    run_finalizer

    verify $((${MESSAGES}*3)) ${FILES}

    stop_all
    ADDITIONAL_OPTS=${OLD_ADDITIONAL_OPTS}

    echo -e "\e[1;42;97mpost_and_finalizer_verify_test succeeded\e[0m"
}

# Adjust offsets so that Secor consumes only half of the messages.
start_from_non_zero_offset_test() {
    echo "********************************************************"
    echo "running start_from_non_zero_offset_test"
    initialize

    set_offsets_in_zookeeper $((${MESSAGES}/4))
    post_messages ${MESSAGES} 0
    start_secor
    echo "Waiting ${WAIT_TIME} sec for Secor to upload logs to s3"
    sleep ${WAIT_TIME}
    verify $((${MESSAGES}/2)) 0

    stop_all
    echo -e "\e[1;42;97mstart_from_non_zero_offset_test succeeded\e[0m"
}

# Set offset after consumers processed some of the messages.  This scenario simulates a
# re-balancing event and potential topic reassignment triggering the need to trim local log files.
move_offset_back_test() {
    echo "********************************************************"
    echo "running move_offset_back_test"
    initialize

    OLD_ADDITIONAL_OPTS=${ADDITIONAL_OPTS}
    ADDITIONAL_OPTS="${ADDITIONAL_OPTS} -Dsecor.max.file.age.seconds=30"

    start_secor
    sleep 3
    post_messages $((${MESSAGES}/10)) 0
    set_offsets_in_zookeeper 2
    post_messages $((${MESSAGES}*9/10)) 0

    echo "Waiting $((${WAIT_TIME}*3)) sec for Secor to upload logs to s3"
    sleep $((${WAIT_TIME}*3))
    # 4 because we skipped 2 messages per topic partition and there are 2 partitions per topic.
    verify $((${MESSAGES}-4)) 0

    stop_all
    ADDITIONAL_OPTS=${OLD_ADDITIONAL_OPTS}

    echo -e "\e[1;42;97mmove_offset_back_test succeeded\e[0m"
}

# Post some messages and verify that they are correctly processed and compressed.
post_and_verify_compressed_test() {
    echo "********************************************************"
    echo "running post_and_verify_compressed_test"
    initialize

    OLD_ADDITIONAL_OPTS=${ADDITIONAL_OPTS}

    # add compression options
    ADDITIONAL_OPTS="${ADDITIONAL_OPTS} -Dsecor.compression.codec=org.apache.hadoop.io.compress.GzipCodec \
        -Djava.library.path=$HADOOP_NATIVE_LIB_PATH"
    start_secor
    sleep 3
    post_messages ${MESSAGES} 0
    echo "Waiting ${WAIT_TIME} sec for Secor to upload logs to s3"
    sleep ${WAIT_TIME}
    verify ${MESSAGES} 0

    stop_all
    ADDITIONAL_OPTS=${OLD_ADDITIONAL_OPTS}

    echo -e "\e[1;42;97mpost_and_verify_compressed_test succeeded\e[0m"
}

check_for_native_libs
stop_s3
start_s3

for key in ${!READER_WRITERS[@]}; do
   MESSAGE_TYPE=${key}
   ADDITIONAL_OPTS=-Dsecor.file.reader.writer.factory=${READER_WRITERS[${key}]}
   echo "********************************************************"
   echo "Running tests for Message Type: ${MESSAGE_TYPE} and ReaderWriter: ${READER_WRITERS[${key}]}"
   post_and_verify_test
   if [ ${MESSAGE_TYPE} = "binary" ]; then
       # Testing finalizer in partition mode
       post_and_finalizer_verify_test hr
       post_and_finalizer_verify_test dt
   fi
   start_from_non_zero_offset_test
   move_offset_back_test
   if [ ${MESSAGE_TYPE} = "json" ]; then
       post_and_verify_compressed_test
   elif [ -z ${SKIP_COMPRESSED_BINARY} ]; then
       post_and_verify_compressed_test
   else
       echo "Skipping compressed tests for ${MESSAGE_TYPE}"
   fi
done

stop_s3<|MERGE_RESOLUTION|>--- conflicted
+++ resolved
@@ -76,12 +76,8 @@
 recreate_dirs() {
     run_command "rm -r -f ${PARENT_DIR}"
     if [ -n "${SECOR_LOCAL_S3}" ]; then
-<<<<<<< HEAD
         run_command "s3cmd -c ${CONF_DIR}/test.s3cfg ls -r ${S3_LOGS_DIR} | awk '{ print \$4 }' | xargs -L 1 s3cmd -c ${CONF_DIR}/test.s3cfg del"
         run_command "s3cmd -c ${CONF_DIR}/test.s3cfg ls -r ${S3_LOGS_DIR}"
-=======
-        run_command "s3cmd -c ${CONF_DIR}/test.s3cfg ls ${S3_LOGS_DIR} | awk '{ print \$4 }' | xargs -L 1 s3cmd -c ${CONF_DIR}/test.s3cfg del"
->>>>>>> d7679c60
     else
         run_command "s3cmd del --recursive ${S3_LOGS_DIR}"
         run_command "s3cmd ls -r ${S3_LOGS_DIR}"
@@ -106,11 +102,7 @@
 
 stop_s3() {
     if [ -n "${SECOR_LOCAL_S3}" ]; then
-<<<<<<< HEAD
         run_command "pkill -f 'fakes3' || true"
-=======
-        run_command "pkill -9 'fakes3' > /dev/null 2>&1 || true"
->>>>>>> d7679c60
         run_command "rm -r -f /tmp/fakes3"
     fi
 }
