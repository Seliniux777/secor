<?xml version="1.0" encoding="UTF-8"?>
<project xmlns="http://maven.apache.org/POM/4.0.0"
         xmlns:xsi="http://www.w3.org/2001/XMLSchema-instance"
         xsi:schemaLocation="http://maven.apache.org/POM/4.0.0 http://maven.apache.org/xsd/maven-4.0.0.xsd">
    <modelVersion>4.0.0</modelVersion>
    <groupId>com.pinterest</groupId>
    <artifactId>secor</artifactId>
    <version>0.5-SNAPSHOT</version>
    <packaging>jar</packaging>
    <name>secor</name>
<<<<<<< HEAD
    <description>Kafka to s3 logs exporter</description>
    <url>https://github.com/pinterest/secor</url> 
=======
    <description>Kafka to s3/gs/swift logs exporter</description>
    <url>https://github.com/pinterest/secor</url>
>>>>>>> 0d580600

    <licenses>
        <license>
            <name>Apache License, Version 2.0</name>
            <url>http://www.apache.org/licenses/LICENSE-2.0.txt</url>
            <distribution>repo</distribution>
            <comments>A business-friendly OSS license</comments>
        </license>
    </licenses>

    <developers>
        <developer>
            <id>pgarbacki</id>
            <name>Pawel Garbacki</name>
        </developer>
        <developer>
            <id>yuyang</id>
            <name>Yu Yang</name>
        </developer>
        <developer>
            <id>ramki</id>
            <name>Ramki Venkatachalam</name>
        </developer>
        <developer>
            <id>hcai</id>
            <name>Henry Cai</name>
        </developer>
    </developers>

    <scm>
        <connection>https://github.com/pinterest/secor.git</connection>
        <developerConnection>https://github.com/pinterest/secor.git</developerConnection>
        <url>https://github.com/pinterest/secor</url>
    </scm>

    <properties>
        <maven.compiler.source>1.6</maven.compiler.source>
        <maven.compiler.target>1.6</maven.compiler.target>
        <encoding>UTF-8</encoding>
        <project.build.sourceEncoding>UTF-8</project.build.sourceEncoding>
    </properties>

    <distributionManagement>
        <repository>
            <id>ossrh</id>
            <url>https://oss.sonatype.org/service/local/staging/deploy/maven2/</url>
        </repository>
        <snapshotRepository>
            <id>ossrh</id>
            <url>https://oss.sonatype.org/content/repositories/snapshots</url>
        </snapshotRepository>
    </distributionManagement>

    <repositories>
        <repository>
            <id>Twitter public Maven repo</id>
            <url>http://maven.twttr.com</url>
        </repository>
        <repository>
            <id>Typesafe public Maven repo</id>
            <url>http://repo.typesafe.com/typesafe/releases</url>
        </repository>
    </repositories>
    <pluginRepositories>
        <pluginRepository>
            <id>Twitter public Maven repo</id>
            <url>http://maven.twttr.com</url>
        </pluginRepository>
        <pluginRepository>
            <id>Typesafe public Maven repo</id>
            <url>http://repo.typesafe.com/typesafe/releases</url>
        </pluginRepository>
    </pluginRepositories>

    <dependencies>
        <dependency>
            <groupId>com.google.protobuf</groupId>
            <artifactId>protobuf-java</artifactId>
            <version>2.6.1</version>
        </dependency>
        <dependency>
            <groupId>com.amazonaws</groupId>
            <artifactId>aws-java-sdk-s3</artifactId>
            <version>1.10.2</version>
        </dependency>
        <dependency>
            <groupId>net.java.dev.jets3t</groupId>
            <artifactId>jets3t</artifactId>
            <version>0.9.4</version>
        </dependency>
        <dependency>
            <groupId>org.apache.kafka</groupId>
            <artifactId>kafka_2.10</artifactId>
            <version>0.8.2.1</version>
            <exclusions>
                <exclusion>
                    <groupId>org.slf4j</groupId>
                    <artifactId>slf4j-simple</artifactId>
                </exclusion>
            </exclusions>
        </dependency>
        <dependency>
            <groupId>log4j</groupId>
            <artifactId>log4j</artifactId>
            <version>1.2.15</version>
            <exclusions>
                <exclusion>
                    <groupId>com.sun.jmx</groupId>
                    <artifactId>jmxri</artifactId>
                </exclusion>
                <exclusion>
                    <groupId>com.sun.jdmk</groupId>
                    <artifactId>jmxtools</artifactId>
                </exclusion>
                <exclusion>
                    <groupId>javax.jms</groupId>
                    <artifactId>jms</artifactId>
                </exclusion>
            </exclusions>
        </dependency>
        <dependency>
            <groupId>org.slf4j</groupId>
            <artifactId>slf4j-api</artifactId>
            <version>1.7.2</version>
        </dependency>
        <dependency>
            <groupId>org.slf4j</groupId>
            <artifactId>jcl-over-slf4j</artifactId>
            <version>1.7.2</version>
        </dependency>
        <dependency>
            <groupId>org.slf4j</groupId>
            <artifactId>slf4j-log4j12</artifactId>
            <version>1.7.2</version>
        </dependency>
        <dependency>
            <groupId>commons-configuration</groupId>
            <artifactId>commons-configuration</artifactId>
            <version>1.9</version>
        </dependency>

        <dependency>
            <groupId>org.apache.hadoop</groupId>
            <artifactId>hadoop-common</artifactId>
            <version>2.7.0</version>
        </dependency>
        <dependency>
            <groupId>org.apache.hadoop</groupId>
            <artifactId>hadoop-aws</artifactId>
            <version>2.7.0</version>
            <exclusions>
                <exclusion>
                    <groupId>net.java.dev.jets3t</groupId>
                    <artifactId>jets3t</artifactId>
                </exclusion>
                <exclusion>
                    <groupId>com.fasterxml.jackson.core</groupId>
                    <artifactId>jackson-annotations</artifactId>
                </exclusion>
                <exclusion>
                    <groupId>com.fasterxml.jackson.core</groupId>
                    <artifactId>jackson-core</artifactId>
                </exclusion>
                <exclusion>
                    <groupId>com.fasterxml.jackson.core</groupId>
                    <artifactId>jackson-databind</artifactId>
                </exclusion>
            </exclusions>
        </dependency>
        <dependency>
            <groupId>org.apache.hadoop</groupId>
            <artifactId>hadoop-openstack</artifactId>
            <version>2.7.0</version>
        </dependency>

        <dependency>
            <groupId>org.apache.thrift</groupId>
            <artifactId>libthrift</artifactId>
            <version>0.5.0</version>
        </dependency>
        <dependency>
            <groupId>com.twitter</groupId>
            <artifactId>ostrich_2.10</artifactId>
            <version>9.2.1</version>
        </dependency>
        <dependency>
            <groupId>com.twitter.common.zookeeper</groupId>
            <artifactId>lock</artifactId>
            <version>0.0.7</version>
        </dependency>
        <dependency>
            <groupId>com.google.guava</groupId>
            <artifactId>guava</artifactId>
            <version>18.0</version>
        </dependency>
        <dependency>
            <groupId>net.minidev</groupId>
            <artifactId>json-smart</artifactId>
            <version>2.0-RC3</version>
        </dependency>
        <dependency>
            <groupId>junit</groupId>
            <artifactId>junit</artifactId>
            <version>4.11</version>
            <scope>test</scope>
        </dependency>
        <dependency>
            <groupId>org.mockito</groupId>
            <artifactId>mockito-all</artifactId>
            <version>1.9.5</version>
        </dependency>
        <dependency>
            <groupId>org.powermock</groupId>
            <artifactId>powermock-module-junit4</artifactId>
            <version>1.5.2</version>
            <scope>test</scope>
        </dependency>
        <dependency>
            <groupId>org.powermock</groupId>
            <artifactId>powermock-api-mockito</artifactId>
            <version>1.5.2</version>
            <scope>test</scope>
        </dependency>
        <dependency>
            <groupId>org.msgpack</groupId>
            <artifactId>jackson-dataformat-msgpack</artifactId>
            <version>0.7.0-p2</version>
        </dependency>
        <dependency>
            <groupId>com.timgroup</groupId>
            <artifactId>java-statsd-client</artifactId>
            <version>3.0.2</version>
        </dependency>
        <dependency>
            <groupId>com.google.apis</groupId>
            <artifactId>google-api-services-storage</artifactId>
            <version>v1-rev40-1.20.0</version>
            <exclusions>
                <exclusion>
                    <groupId>com.google.guava</groupId>
                    <artifactId>guava-jdk5</artifactId>
                </exclusion>
            </exclusions>
        </dependency>
    </dependencies>

    <build>
        <resources>
            <resource>
                <directory>src/main/config</directory>
            </resource>
        </resources>
        <plugins>
            <plugin>
                <groupId>org.codehaus.mojo</groupId>
                <artifactId>exec-maven-plugin</artifactId>
                <version>1.1</version>
                <executions>
                    <execution>
                        <phase>compile</phase>
                        <goals>
                            <goal>exec</goal>
                        </goals>
                        <configuration>
                            <executable>git</executable>
                            <arguments>
                                <argument>log</argument>
                                <argument>--pretty=format:build_revision=%H</argument>
                                <argument>-n1</argument>
                            </arguments>
                            <outputFile>target/build.properties</outputFile>
                        </configuration>
                    </execution>
                </executions>
            </plugin>
            <!-- This forces the dependencies to be copied to target/lib -->
            <plugin>
                <artifactId>maven-dependency-plugin</artifactId>
                <executions>
                    <execution>
                        <phase>package</phase>
                        <goals>
                            <goal>copy-dependencies</goal>
                        </goals>
                        <configuration>
                            <outputDirectory>${project.build.directory}/lib</outputDirectory>
                        </configuration>
                    </execution>
                </executions>
            </plugin>
            <plugin>
                <groupId>org.codehaus.mojo</groupId>
                <artifactId>exec-maven-plugin</artifactId>
                <version>1.1</version>
                <executions>
                    <execution>
                        <phase>compile</phase>
                        <goals>
                            <goal>exec</goal>
                        </goals>
                        <configuration>
                            <executable>git</executable>
                            <arguments>
                                <argument>log</argument>
                                <argument>--pretty=format:build_revision=%H</argument>
                                <argument>-n1</argument>
                            </arguments>
                            <outputFile>target/classes/com/pinterest/secor/common/build.properties</outputFile>
                        </configuration>
                    </execution>
                </executions>
            </plugin>
            <plugin>
                <groupId>org.apache.maven.plugins</groupId>
                <artifactId>maven-assembly-plugin</artifactId>
                <executions>
                    <execution>
                        <id>create-distribution</id>
                        <phase>package</phase>
                        <goals>
                            <goal>single</goal>
                        </goals>
                        <configuration>
                            <descriptors>
                                <descriptor>src/main/assembly/secor.xml</descriptor>
                            </descriptors>
                        </configuration>
                    </execution>
                </executions>
            </plugin>
            <!-- Thrift source generate plugin. -->
            <plugin>
                <groupId>com.twitter</groupId>
                <artifactId>maven-finagle-thrift-plugin</artifactId>
                <version>0.0.9</version>
                <executions>
                    <execution>
                        <id>thrift-sources</id>
                        <phase>generate-sources</phase>
                        <goals>
                            <goal>compile</goal>
                        </goals>
                        <configuration>
                            <thriftGenerators>
                                <thriftGenerator>finagle</thriftGenerator>
                            </thriftGenerators>
                            <thriftOpts>
                                <thriftOpt>finagle</thriftOpt>
                            </thriftOpts>
                        </configuration>
                    </execution>
                    <execution>
                        <id>thrift-test-sources</id>
                        <phase>generate-test-sources</phase>
                        <goals>
                            <goal>testCompile</goal>
                        </goals>
                        <configuration>
                            <thriftGenerators>
                                <thriftGenerator>finagle</thriftGenerator>
                            </thriftGenerators>
                            <thriftOpts>
                                <thriftOpt>finagle</thriftOpt>
                            </thriftOpts>
                        </configuration>
                    </execution>
                </executions>
                <configuration>
                    <thriftGenerators>
                        <thriftGenerator>finagle</thriftGenerator>
                    </thriftGenerators>
                </configuration>
            </plugin>
            <plugin>
                <groupId>org.codehaus.mojo</groupId>
                <artifactId>license-maven-plugin</artifactId>
                <version>1.6</version>
                <executions>
                    <execution>
                        <id>download-licenses</id>
                        <goals>
                            <goal>download-licenses</goal>
                        </goals>
                    </execution>
                </executions>
            </plugin>
            <plugin>
                <groupId>org.apache.maven.plugins</groupId>
                <artifactId>maven-jar-plugin</artifactId>
                <version>2.4</version>
                <executions>
                    <execution>
                        <goals>
                            <goal>test-jar</goal>
                        </goals>
                    </execution>
                </executions>
            </plugin>
            <plugin>
                <groupId>org.sonatype.plugins</groupId>
                <artifactId>nexus-staging-maven-plugin</artifactId>
                <version>1.6.3</version>
                <extensions>true</extensions>
                <configuration>
                    <serverId>ossrh</serverId>
                    <nexusUrl>https://oss.sonatype.org/</nexusUrl>
                    <autoReleaseAfterClose>true</autoReleaseAfterClose>
                </configuration>
            </plugin>
        </plugins>
    </build>

    <profiles>
        <profile>
            <id>release</id>
            <build>
                <plugins>
                    <plugin>
                        <groupId>org.apache.maven.plugins</groupId>
                        <artifactId>maven-source-plugin</artifactId>
                        <version>2.2.1</version>
                        <executions>
                            <execution>
                                <id>attach-sources</id>
                                <goals>
                                    <goal>jar-no-fork</goal>
                                </goals>
                              </execution>
                          </executions>
                    </plugin>
                    <plugin>
                        <groupId>org.apache.maven.plugins</groupId>
                        <artifactId>maven-javadoc-plugin</artifactId>
                        <version>2.9.1</version>
                        <executions>
                            <execution>
                                <id>attach-javadocs</id>
                                <goals>
                                    <goal>jar</goal>
                                </goals>
                              </execution>
                          </executions>
                    </plugin>
                    <plugin>
                      <groupId>org.apache.maven.plugins</groupId>
                      <artifactId>maven-gpg-plugin</artifactId>
                      <version>1.5</version>
                      <executions>
                          <execution>
                              <id>sign-artifacts</id>
                              <phase>verify</phase>
                              <goals>
                                  <goal>sign</goal>
                              </goals>
                            </execution>
                        </executions>
                    </plugin>
                </plugins>
            </build>
        </profile>
    </profiles>
</project><|MERGE_RESOLUTION|>--- conflicted
+++ resolved
@@ -3,18 +3,14 @@
          xmlns:xsi="http://www.w3.org/2001/XMLSchema-instance"
          xsi:schemaLocation="http://maven.apache.org/POM/4.0.0 http://maven.apache.org/xsd/maven-4.0.0.xsd">
     <modelVersion>4.0.0</modelVersion>
+
     <groupId>com.pinterest</groupId>
     <artifactId>secor</artifactId>
     <version>0.5-SNAPSHOT</version>
     <packaging>jar</packaging>
     <name>secor</name>
-<<<<<<< HEAD
-    <description>Kafka to s3 logs exporter</description>
-    <url>https://github.com/pinterest/secor</url> 
-=======
     <description>Kafka to s3/gs/swift logs exporter</description>
     <url>https://github.com/pinterest/secor</url>
->>>>>>> 0d580600
 
     <licenses>
         <license>
